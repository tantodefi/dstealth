--- conflicted
+++ resolved
@@ -1,20 +1,6 @@
-import { type NextRequest } from 'next/server';
+import { NextRequest } from 'next/server';
+import { env } from '@/lib/env';
 
-<<<<<<< HEAD
-type Props = {
-  params: { username: string }
-}
-
-export const GET = async (
-  req: NextRequest,
-  props: Props
-): Promise<Response> => {
-  const { username } = props.params;
-  
-  try {
-    console.log(`Proxying convos lookup request for username: ${username}`);
-    const response = await fetch(`${process.env.BACKEND_URL}/api/convos/lookup/${username}`, {
-=======
 export async function GET(
   request: NextRequest,
   context: { params: Promise<{ username: string }> }
@@ -25,7 +11,6 @@
     console.log(`Proxying convos lookup request for username: ${username}`);
     const backendUrl = env.BACKEND_URL || env.NEXT_PUBLIC_BACKEND_URL || 'http://localhost:5001';
     const response = await fetch(`${backendUrl}/api/convos/lookup/${username}`, {
->>>>>>> 78ad3872
       method: 'GET',
       headers: {
         'Content-Type': 'application/json',
